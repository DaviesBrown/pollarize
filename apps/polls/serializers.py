--- conflicted
+++ resolved
@@ -60,12 +60,8 @@
         model = Poll
         fields = ['id', 'title', 'description', 'creator', 'is_active',
                   'expires_at', 'is_public', 'created_at', 'questions',
-<<<<<<< HEAD
                   'allows_revote', 'category', 'category_name', 'is_bookmarked',
                   'is_paid', 'vote_price']
-=======
-                  'allows_revote', 'category', 'category_name', 'is_bookmarked']
->>>>>>> ea993868
 
     def get_is_bookmarked(self, obj):
         request = self.context.get('request')
